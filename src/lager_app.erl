%% Copyright (c) 2011 Basho Technologies, Inc.  All Rights Reserved.
%%
%% This file is provided to you under the Apache License,
%% Version 2.0 (the "License"); you may not use this file
%% except in compliance with the License.  You may obtain
%% a copy of the License at
%%
%%   http://www.apache.org/licenses/LICENSE-2.0
%%
%% Unless required by applicable law or agreed to in writing,
%% software distributed under the License is distributed on an
%% "AS IS" BASIS, WITHOUT WARRANTIES OR CONDITIONS OF ANY
%% KIND, either express or implied.  See the License for the
%% specific language governing permissions and limitations
%% under the License.

%% @doc Lager's application module. Not a lot to see here.

%% @private

-module(lager_app).

-behaviour(application).
-include("lager.hrl").
-ifdef(TEST).
-include_lib("eunit/include/eunit.hrl").
-endif.
-export([start/0,
         start/2,
         stop/1]).

start() ->
    application:start(lager).

start(_StartType, _StartArgs) ->
    %% until lager is completely started, allow all messages to go through
    lager_mochiglobal:put(loglevel, {?DEBUG, []}),
    {ok, Pid} = lager_sup:start_link(),
    Handlers = case application:get_env(lager, handlers) of
        undefined ->
            [{lager_console_backend, info},
                {lager_file_backend, [{"log/error.log", error, 10485760, "", 5},
                        {"log/console.log", info, 10485760, "", 5}]}];
        {ok, Val} ->
            Val
    end,
<<<<<<< HEAD

    %% handlers failing to start are handled in the handler_watcher
    _ = [supervisor:start_child(lager_handler_watcher_sup, [lager_event, Module, Config]) ||
=======
	
    [supervisor:start_child(lager_handler_watcher_sup, [lager_event, Module, Config]) ||
>>>>>>> 52593c94
        {Module, Config} <- expand_handlers(Handlers)],

    %% mask the messages we have no use for
    MinLog = lager:minimum_loglevel(lager:get_loglevels()),
    {_, Traces} = lager_mochiglobal:get(loglevel),
    lager_mochiglobal:put(loglevel, {MinLog, Traces}),

    SavedHandlers = case application:get_env(lager, error_logger_redirect) of
        {ok, false} ->
            [];
        _ ->
            case supervisor:start_child(lager_handler_watcher_sup, [error_logger, error_logger_lager_h, []]) of
              {ok, _} ->
                %% Should we allow user to whitelist handlers to not be removed?
                [begin error_logger:delete_report_handler(X), X end ||
                  X <- gen_event:which_handlers(error_logger) -- [error_logger_lager_h]];
              {error, _} ->
                []
            end
    end,

    {ok, Pid, SavedHandlers}.


stop(Handlers) ->
    lists:foreach(fun(Handler) ->
          error_logger:add_report_handler(Handler)
      end, Handlers).

expand_handlers([]) ->
    [];
expand_handlers([{lager_file_backend, Configs}|T]) ->
    [ to_config(Config) || Config <- Configs] ++
      expand_handlers(T);
expand_handlers([H|T]) ->
    [H | expand_handlers(T)].

to_config({Name,Severity}) ->
	{{lager_file_backend, Name}, {Name, Severity}};
to_config({Name,_Severity,_Size,_Rotation,_Count}=Config) ->
	{{lager_file_backend, Name}, Config};
to_config({Name,Severity,Size,Rotation,Count,Format}) ->
	{{lager_file_backend, Name}, {Name,Severity,Size,Rotation,Count},Format}.



-ifdef(TEST).
application_config_mangling_test_() ->
	[{"Explode the file backend handlers",
	  ?_assertMatch( 
	   [{lager_console_backend, info},
		{{lager_file_backend,"error.log"},{"error.log",error,10485760, "$D0",5}},
		{{lager_file_backend,"console.log"},{"console.log",info,10485760, "$D0",5}}
	   ]	  
	  ,expand_handlers([{lager_console_backend, info},
		{lager_file_backend, [
							  {"error.log", error, 10485760, "$D0", 5},
							  {"console.log", info, 10485760, "$D0", 5}
							 ]}]
					  ))}
	 ,{"Explode with formatter info",
	   ?_assertMatch(
	   [{{lager_file_backend,"test.log"},  {"test.log", debug, 10485760, "$D0", 5},{lager_default_formatter,["[",severity,"] ", message, "\n"]}},
		{{lager_file_backend,"test2.log"}, {"test2.log",debug, 10485760, "$D0", 5},{lager_default_formatter,["2>[",severity,"] ", message, "\n"]}}]
	   ,expand_handlers([{lager_file_backend, [
										   {"test.log", debug, 10485760, "$D0", 5,{lager_default_formatter,["[",severity,"] ", message, "\n"]}},
										   {"test2.log",debug, 10485760, "$D0", 5,{lager_default_formatter,["2>[",severity,"] ",message, "\n"]}}
											  ]
					   }])
	   )
	  }].
-endif.<|MERGE_RESOLUTION|>--- conflicted
+++ resolved
@@ -44,14 +44,9 @@
         {ok, Val} ->
             Val
     end,
-<<<<<<< HEAD
 
     %% handlers failing to start are handled in the handler_watcher
     _ = [supervisor:start_child(lager_handler_watcher_sup, [lager_event, Module, Config]) ||
-=======
-	
-    [supervisor:start_child(lager_handler_watcher_sup, [lager_event, Module, Config]) ||
->>>>>>> 52593c94
         {Module, Config} <- expand_handlers(Handlers)],
 
     %% mask the messages we have no use for
