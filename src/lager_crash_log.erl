--- conflicted
+++ resolved
@@ -62,14 +62,7 @@
     {reply, ok, State}.
 
 %% @private
-<<<<<<< HEAD
 handle_cast({log, Event}, #state{name=Name, fd=FD, inode=Inode, flap=Flap, fmtmaxbytes=FmtMaxBytes} = State) ->
-    TermMaxSize = 500,
-=======
-handle_cast({log, Event}, #state{name=Name, fd=FD, inode=Inode, flap=Flap} = State) ->
-    %% TODO these should probably be configurable and have saner defaults
-    FmtMaxBytes = 6192,
->>>>>>> d230cbaa
     %% borrowed from riak_err
     {ReportStr, Pid, MsgStr, _ErrorP} = case Event of
         {error, _GL, {Pid1, Fmt, Args}} ->
