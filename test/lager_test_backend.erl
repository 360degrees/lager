--- conflicted
+++ resolved
@@ -50,8 +50,7 @@
 handle_call(get_loglevel, #state{level=Level} = State) ->
     {ok, Level, State};
 handle_call({set_loglevel, Level}, State) ->
-<<<<<<< HEAD
-    {ok, ok, State#state{level=lager_util:level_to_num(Level)}};
+    {ok, ok, State#state{level=lager_util:config_to_mask(Level)}};
 handle_call(print_state, State) ->
     spawn(fun() -> lager:info("State ~p", [lager:pr(State, ?MODULE)]) end),
     timer:sleep(100),
@@ -60,9 +59,6 @@
     spawn(fun() -> lager:info("State ~p", [lager:pr({state, 1}, ?MODULE)]) end),
     timer:sleep(100),
     {ok, ok, State};
-=======
-    {ok, ok, State#state{level=lager_util:config_to_mask(Level)}};
->>>>>>> c3fc3c4e
 handle_call(_Request, State) ->
     {ok, ok, State}.
 
@@ -190,11 +186,7 @@
                         lager:debug("this message will be ignored"),
                         ?assertEqual(0, count()),
                         ?assertEqual(0, count_ignored()),
-<<<<<<< HEAD
-                        lager_config:set(loglevel, {?DEBUG, []}),
-=======
-                        lager_mochiglobal:put(loglevel, {element(2, lager_util:config_to_mask(debug)), []}),
->>>>>>> c3fc3c4e
+                        lager_config:set(loglevel, {element(2, lager_util:config_to_mask(debug)), []}),
                         lager:debug("this message should be ignored"),
                         ?assertEqual(0, count()),
                         ?assertEqual(1, count_ignored()),
@@ -208,39 +200,19 @@
             },
             {"tracing works",
                 fun() ->
-<<<<<<< HEAD
-                        lager_config:set(loglevel, {?ERROR, []}),
+                        lager_config:set(loglevel, {element(2, lager_util:config_to_mask(error)), []}),
                         ok = lager:info("hello world"),
                         ?assertEqual(0, count()),
-                        lager_config:set(loglevel, {?ERROR, [{[{module,
-                                                ?MODULE}], ?DEBUG, ?MODULE}]}),
-=======
+                        lager:trace(?MODULE, [{module, ?MODULE}], debug),
+                        ok = lager:info("hello world"),
+                        ?assertEqual(1, count()),
+                        ok
+                end
+            },
+            {"tracing works with custom attributes",
+                fun() ->
                         lager:set_loglevel(?MODULE, error),
-                        lager_mochiglobal:put(loglevel, {element(2, lager_util:config_to_mask(error)), []}),
-                        ok = lager:info("hello world"),
-                        ?assertEqual(0, count()),
-                        lager:trace(?MODULE, [{module, ?MODULE}], debug),
->>>>>>> c3fc3c4e
-                        ok = lager:info("hello world"),
-                        ?assertEqual(1, count()),
-                        ok
-                end
-            },
-            {"tracing works with custom attributes",
-                fun() ->
-<<<<<<< HEAD
-                        lager_config:set(loglevel, {?ERROR, []}),
-                        lager:info([{requestid, 6}], "hello world"),
-                        ?assertEqual(0, count()),
-                        lager_config:set(loglevel, {?ERROR,
-                                [{[{requestid, 6}], ?DEBUG, ?MODULE}]}),
-                        lager:info([{requestid, 6}, {foo, bar}], "hello world"),
-                        ?assertEqual(1, count()),
-                        lager_config:set(loglevel, {?ERROR,
-                                [{[{requestid, '*'}], ?DEBUG, ?MODULE}]}),
-=======
-                        lager:set_loglevel(?MODULE, error),
-                        lager_mochiglobal:put(loglevel, {element(2, lager_util:config_to_mask(error)), []}),
+                        lager_config:set(loglevel, {element(2, lager_util:config_to_mask(error)), []}),
                         lager:info([{requestid, 6}], "hello world"),
                         ?assertEqual(0, count()),
                         lager:trace(?MODULE, [{requestid, 6}, {foo, bar}], debug),
@@ -250,7 +222,6 @@
                         lager:info([{requestid, 6}], "hello world"),
                         ?assertEqual(2, count()),
                         lager:clear_all_traces(),
->>>>>>> c3fc3c4e
                         lager:info([{requestid, 6}], "hello world"),
                         ?assertEqual(2, count()),
                         ok
@@ -258,13 +229,8 @@
             },
             {"tracing honors loglevel",
                 fun() ->
-<<<<<<< HEAD
-                        lager_config:set(loglevel, {?ERROR, [{[{module,
-                                                ?MODULE}], ?NOTICE, ?MODULE}]}),
-=======
                         lager:set_loglevel(?MODULE, error),
                         {ok, T} = lager:trace(?MODULE, [{module, ?MODULE}], notice),
->>>>>>> c3fc3c4e
                         ok = lager:info("hello world"),
                         ?assertEqual(0, count()),
                         ok = lager:notice("hello world"),
@@ -280,7 +246,8 @@
                         print_state(),
                         {Level, _Time, Message, _Metadata}  = pop(),
                         ?assertMatch(Level, lager_util:level_to_num(info)),
-                        ?assertEqual("State #state{level=6,buffer=[],ignored=[]}", lists:flatten(Message)),
+                        {mask, Mask} = lager_util:config_to_mask(info),
+                        ?assertEqual("State #state{level={mask,"++integer_to_list(Mask)++"},buffer=[],ignored=[]}", lists:flatten(Message)),
                         ok
                 end
             },
@@ -812,11 +779,7 @@
                         ?assertEqual(1, count()),
                         ?assertEqual(0, count_ignored()),
                         lager:set_loglevel(?MODULE, error),
-<<<<<<< HEAD
-                        lager_config:set(loglevel, {?DEBUG, []}),
-=======
-                        lager_mochiglobal:put(loglevel, {element(2, lager_util:config_to_mask(debug)), []}),
->>>>>>> c3fc3c4e
+                        lager_config:set(loglevel, {element(2, lager_util:config_to_mask(debug)), []}),
                         sync_error_logger:info_report([hello, world]),
                         _ = gen_event:which_handlers(error_logger),
                         ?assertEqual(1, count()),
