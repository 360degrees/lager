%% Copyright (c) 2011-2012 Basho Technologies, Inc.  All Rights Reserved.
%%
%% This file is provided to you under the Apache License,
%% Version 2.0 (the "License"); you may not use this file
%% except in compliance with the License.  You may obtain
%% a copy of the License at
%%
%%   http://www.apache.org/licenses/LICENSE-2.0
%%
%% Unless required by applicable law or agreed to in writing,
%% software distributed under the License is distributed on an
%% "AS IS" BASIS, WITHOUT WARRANTIES OR CONDITIONS OF ANY
%% KIND, either express or implied.  See the License for the
%% specific language governing permissions and limitations
%% under the License.

%% @doc Console backend for lager. Configured with a single option, the loglevel
%% desired.

-module(lager_console_backend).

-behaviour(gen_event).

-export([init/1, handle_call/2, handle_event/2, handle_info/2, terminate/2,
        code_change/3]).

-record(state, {level, formatter,format_config}).

-ifdef(TEST).
-include_lib("eunit/include/eunit.hrl").
-compile([{parse_transform, lager_transform}]).
-endif.

-include("lager.hrl").

-define(TERSE_FORMAT,[time, " [", severity,"] ", message, "\r\n"]).

%% @private
init(Level) when is_atom(Level) ->
    init([Level,{lager_default_formatter,?TERSE_FORMAT}]);
init([Level, true]) -> % for backwards compatibility
    init([Level,{lager_default_formatter,[{eol, "\r\n"}]}]);
init([Level,false]) -> % for backwards compatibility
    init([Level,{lager_default_formatter,?TERSE_FORMAT}]);
init([Level,{Formatter,FormatterConfig}])  when is_atom(Level), is_atom(Formatter)->
   try lager_util:config_to_mask(Level) of
        Levels ->
            {ok, #state{level=Levels,
                    formatter=Formatter, 
                    format_config=FormatterConfig}}
    catch
        _:_ ->
            {error, bad_log_level}
    end.


%% @private
handle_call(get_loglevel, #state{level=Level} = State) ->
    {ok, Level, State};
handle_call({set_loglevel, Level}, State) ->
   try lager_util:config_to_mask(Level) of
        Levels ->
            {ok, ok, State#state{level=Levels}}
    catch
        _:_ ->
            {ok, {error, bad_log_level}, State}
    end;
handle_call(_Request, State) ->
    {ok, ok, State}.

%% @private
handle_event({log, Message},
    #state{level=L,formatter=Formatter,format_config=FormatConfig} = State) ->
    case lager_util:is_loggable(Message, L, ?MODULE) of
        true ->
            io:put_chars(user, Formatter:format(Message,FormatConfig)),
            {ok, State};
        false ->
            {ok, State}
    end;
handle_event(_Event, State) ->
    {ok, State}.

%% @private
handle_info(_Info, State) ->
    {ok, State}.

%% @private
terminate(_Reason, _State) ->
    ok.

%% @private
code_change(_OldVsn, State, _Extra) ->
    {ok, State}.

-ifdef(TEST).
console_log_test_() ->
    %% tiny recursive fun that pretends to be a group leader
    F = fun(Self) ->
            fun() ->
                    YComb = fun(Fun) ->
                            receive
                                {io_request, From, ReplyAs, {put_chars, unicode, _Msg}} = Y ->
                                    From ! {io_reply, ReplyAs, ok},
                                    Self ! Y,
                                    Fun(Fun);
                                Other ->
                                    ?debugFmt("unexpected message ~p~n", [Other]),
                                    Self ! Other
                            end
                    end,
                    YComb(YComb)
            end
    end,
    {foreach,
        fun() ->
                error_logger:tty(false),
                application:load(lager),
                application:set_env(lager, handlers, []),
                application:set_env(lager, error_logger_redirect, false),
                application:start(lager),
                whereis(user)
        end,
        fun(User) ->
                unregister(user),
                register(user, User),
                application:stop(lager),
                error_logger:tty(true)
        end,
        [
            {"regular console logging",
                fun() ->
                        Pid = spawn(F(self())),
                        gen_event:add_handler(lager_event, lager_console_backend, info),
                        unregister(user),
                        register(user, Pid),
                        erlang:group_leader(Pid, whereis(lager_event)),
<<<<<<< HEAD
                        lager_config:set(loglevel, {?INFO, []}),
=======
                        lager_mochiglobal:put(loglevel, {element(2, lager_util:config_to_mask(info)), []}),
>>>>>>> c3fc3c4e
                        lager:log(info, self(), "Test message"),
                        receive
                            {io_request, From, ReplyAs, {put_chars, unicode, Msg}} ->
                                From ! {io_reply, ReplyAs, ok},
                                ?assertMatch([_, "[info]", "Test message\r\n"], re:split(Msg, " ", [{return, list}, {parts, 3}]))
                        after
                            500 ->
                                ?assert(false)
                        end
                end
            },
            {"verbose console logging",
                fun() ->
                        Pid = spawn(F(self())),
                        unregister(user),
                        register(user, Pid),
                        erlang:group_leader(Pid, whereis(lager_event)),
                        gen_event:add_handler(lager_event, lager_console_backend, [info, true]),
<<<<<<< HEAD
                        lager_config:set(loglevel, {?INFO, []}),
=======
                        lager_mochiglobal:put(loglevel, {element(2, lager_util:config_to_mask(info)), []}),
>>>>>>> c3fc3c4e
                        lager:info("Test message"),
                        lager:info("Test message"),
                        PidStr = pid_to_list(self()),
                        receive
                            {io_request, _, _, {put_chars, unicode, Msg}} ->
                                ?assertMatch([_, _, "[info]", PidStr, _,"Test message\r\n"], re:split(Msg, "[ @]", [{return, list}, {parts, 6}]))
                        after
                            500 ->
                                ?assert(false)
                        end
                end
            },
            {"custom format console logging",
                fun() ->
                        Pid = spawn(F(self())),
                        unregister(user),
                        register(user, Pid),
                        erlang:group_leader(Pid, whereis(lager_event)),
                        gen_event:add_handler(lager_event, lager_console_backend, 
                          [info, {lager_default_formatter, [date,"#",time,"#",severity,"#",node,"#",pid,"#",
                                                            module,"#",function,"#",file,"#",line,"#",message,"\r\n"]}]),
                        lager_config:set(loglevel, {?INFO, []}),
                        lager:info("Test message"),
                        PidStr = pid_to_list(self()),
                        NodeStr = atom_to_list(node()),
                        ModuleStr = atom_to_list(?MODULE),
                        receive
                            {io_request, _, _, {put_chars, unicode, Msg}} ->
                                ?assertMatch([_, _, "info", NodeStr, PidStr, ModuleStr, _, _, _, "Test message\r\n"], 
                                             re:split(Msg, "#", [{return, list}, {parts, 10}]))
                        after
                            500 ->
                                ?assert(false)
                        end
                end
            },
            {"tracing should work",
                fun() ->
                        Pid = spawn(F(self())),
                        unregister(user),
                        register(user, Pid),
                        gen_event:add_handler(lager_event, lager_console_backend, info),
                        erlang:group_leader(Pid, whereis(lager_event)),
<<<<<<< HEAD
                        lager_config:set(loglevel, {?INFO, []}),
=======
                        lager_mochiglobal:put(loglevel, {element(2, lager_util:config_to_mask(info)), []}),
>>>>>>> c3fc3c4e
                        lager:debug("Test message"),
                        receive
                            {io_request, From, ReplyAs, {put_chars, unicode, _Msg}} ->
                                From ! {io_reply, ReplyAs, ok},
                                ?assert(false)
                        after
                            500 ->
                                ?assert(true)
                        end,
                        {ok, _} = lager:trace_console([{module, ?MODULE}]),
                        lager:debug("Test message"),
                        receive
                            {io_request, From1, ReplyAs1, {put_chars, unicode, Msg1}} ->
                                From1 ! {io_reply, ReplyAs1, ok},
                                ?assertMatch([_, "[debug]", "Test message\r\n"], re:split(Msg1, " ", [{return, list}, {parts, 3}]))
                        after
                            500 ->
                                ?assert(false)
                        end
                end
            },
            {"tracing doesn't duplicate messages",
                fun() ->
                        Pid = spawn(F(self())),
                        unregister(user),
                        register(user, Pid),
                        gen_event:add_handler(lager_event, lager_console_backend, info),
<<<<<<< HEAD
                        lager_config:set(loglevel, {?INFO, []}),
=======
                        lager_mochiglobal:put(loglevel, {element(2, lager_util:config_to_mask(info)), []}),
>>>>>>> c3fc3c4e
                        erlang:group_leader(Pid, whereis(lager_event)),
                        lager:debug("Test message"),
                        receive
                            {io_request, From, ReplyAs, {put_chars, unicode, _Msg}} ->
                                From ! {io_reply, ReplyAs, ok},
                                ?assert(false)
                        after
                            500 ->
                                ?assert(true)
                        end,
                        {ok, _} = lager:trace_console([{module, ?MODULE}]),
                        lager:error("Test message"),
                        receive
                            {io_request, From1, ReplyAs1, {put_chars, unicode, Msg1}} ->
                                From1 ! {io_reply, ReplyAs1, ok},
                                ?assertMatch([_, "[error]", "Test message\r\n"], re:split(Msg1, " ", [{return, list}, {parts, 3}]))
                        after
                            1000 ->
                                ?assert(false)
                        end,
                        %% make sure this event wasn't duplicated
                        receive
                            {io_request, From2, ReplyAs2, {put_chars, unicode, _Msg2}} ->
                                From2 ! {io_reply, ReplyAs2, ok},
                                ?assert(false)
                        after
                            500 ->
                                ?assert(true)
                        end
                end
            },
            {"blacklisting a loglevel works",
                fun() ->
                        Pid = spawn(F(self())),
                        unregister(user),
                        register(user, Pid),
                        gen_event:add_handler(lager_event, lager_console_backend, info),
                        lager_mochiglobal:put(loglevel, {element(2, lager_util:config_to_mask(info)), []}),
                        lager:set_loglevel(lager_console_backend, '!=info'),
                        erlang:group_leader(Pid, whereis(lager_event)),
                        lager:debug("Test message"),
                        receive
                            {io_request, From1, ReplyAs1, {put_chars, unicode, Msg1}} ->
                                From1 ! {io_reply, ReplyAs1, ok},
                                ?assertMatch([_, "[debug]", "Test message\r\n"], re:split(Msg1, " ", [{return, list}, {parts, 3}]))
                        after
                            1000 ->
                                ?assert(false)
                        end,
                        %% info is blacklisted
                        lager:info("Test message"),
                        receive
                            {io_request, From2, ReplyAs2, {put_chars, unicode, _Msg2}} ->
                                From2 ! {io_reply, ReplyAs2, ok},
                                ?assert(false)
                        after
                            500 ->
                                ?assert(true)
                        end
                end
            },
            {"whitelisting a loglevel works",
                fun() ->
                        Pid = spawn(F(self())),
                        unregister(user),
                        register(user, Pid),
                        gen_event:add_handler(lager_event, lager_console_backend, info),
                        lager_mochiglobal:put(loglevel, {element(2, lager_util:config_to_mask(info)), []}),
                        lager:set_loglevel(lager_console_backend, '=debug'),
                        erlang:group_leader(Pid, whereis(lager_event)),
                        lager:debug("Test message"),
                        receive
                            {io_request, From1, ReplyAs1, {put_chars, unicode, Msg1}} ->
                                From1 ! {io_reply, ReplyAs1, ok},
                                ?assertMatch([_, "[debug]", "Test message\r\n"], re:split(Msg1, " ", [{return, list}, {parts, 3}]))
                        after
                            1000 ->
                                ?assert(false)
                        end,
                        %% info is blacklisted
                        lager:error("Test message"),
                        receive
                            {io_request, From2, ReplyAs2, {put_chars, unicode, _Msg2}} ->
                                From2 ! {io_reply, ReplyAs2, ok},
                                ?assert(false)
                        after
                            500 ->
                                ?assert(true)
                        end
                end
            }
        ]
    }.

set_loglevel_test_() ->
    {foreach,
        fun() ->
                error_logger:tty(false),
                application:load(lager),
                application:set_env(lager, handlers, [{lager_console_backend, info}]),
                application:set_env(lager, error_logger_redirect, false),
                application:start(lager)
        end,
        fun(_) ->
                application:stop(lager),
                error_logger:tty(true)
        end,
        [
            {"Get/set loglevel test",
                fun() ->
                        ?assertEqual(info, lager:get_loglevel(lager_console_backend)),
                        lager:set_loglevel(lager_console_backend, debug),
                        ?assertEqual(debug, lager:get_loglevel(lager_console_backend)),
                        lager:set_loglevel(lager_console_backend, '!=debug'),
                        ?assertEqual(info, lager:get_loglevel(lager_console_backend)),
                        lager:set_loglevel(lager_console_backend, '!=info'),
                        ?assertEqual(debug, lager:get_loglevel(lager_console_backend)),
                        ok
                end
            },
            {"Get/set invalid loglevel test",
                fun() ->
                        ?assertEqual(info, lager:get_loglevel(lager_console_backend)),
                        ?assertEqual({error, bad_log_level},
                            lager:set_loglevel(lager_console_backend, fatfinger)),
                        ?assertEqual(info, lager:get_loglevel(lager_console_backend))
                end
            }

        ]
    }.

-endif.<|MERGE_RESOLUTION|>--- conflicted
+++ resolved
@@ -135,11 +135,7 @@
                         unregister(user),
                         register(user, Pid),
                         erlang:group_leader(Pid, whereis(lager_event)),
-<<<<<<< HEAD
-                        lager_config:set(loglevel, {?INFO, []}),
-=======
-                        lager_mochiglobal:put(loglevel, {element(2, lager_util:config_to_mask(info)), []}),
->>>>>>> c3fc3c4e
+                        lager_config:set(loglevel, {element(2, lager_util:config_to_mask(info)), []}),
                         lager:log(info, self(), "Test message"),
                         receive
                             {io_request, From, ReplyAs, {put_chars, unicode, Msg}} ->
@@ -158,11 +154,7 @@
                         register(user, Pid),
                         erlang:group_leader(Pid, whereis(lager_event)),
                         gen_event:add_handler(lager_event, lager_console_backend, [info, true]),
-<<<<<<< HEAD
-                        lager_config:set(loglevel, {?INFO, []}),
-=======
-                        lager_mochiglobal:put(loglevel, {element(2, lager_util:config_to_mask(info)), []}),
->>>>>>> c3fc3c4e
+                        lager_config:set(loglevel, {element(2, lager_util:config_to_mask(info)), []}),
                         lager:info("Test message"),
                         lager:info("Test message"),
                         PidStr = pid_to_list(self()),
@@ -206,11 +198,7 @@
                         register(user, Pid),
                         gen_event:add_handler(lager_event, lager_console_backend, info),
                         erlang:group_leader(Pid, whereis(lager_event)),
-<<<<<<< HEAD
-                        lager_config:set(loglevel, {?INFO, []}),
-=======
-                        lager_mochiglobal:put(loglevel, {element(2, lager_util:config_to_mask(info)), []}),
->>>>>>> c3fc3c4e
+                        lager_config:set(loglevel, {element(2, lager_util:config_to_mask(info)), []}),
                         lager:debug("Test message"),
                         receive
                             {io_request, From, ReplyAs, {put_chars, unicode, _Msg}} ->
@@ -238,11 +226,7 @@
                         unregister(user),
                         register(user, Pid),
                         gen_event:add_handler(lager_event, lager_console_backend, info),
-<<<<<<< HEAD
-                        lager_config:set(loglevel, {?INFO, []}),
-=======
-                        lager_mochiglobal:put(loglevel, {element(2, lager_util:config_to_mask(info)), []}),
->>>>>>> c3fc3c4e
+                        lager_config:set(loglevel, {element(2, lager_util:config_to_mask(info)), []}),
                         erlang:group_leader(Pid, whereis(lager_event)),
                         lager:debug("Test message"),
                         receive
@@ -280,7 +264,7 @@
                         unregister(user),
                         register(user, Pid),
                         gen_event:add_handler(lager_event, lager_console_backend, info),
-                        lager_mochiglobal:put(loglevel, {element(2, lager_util:config_to_mask(info)), []}),
+                        lager_config:set(loglevel, {element(2, lager_util:config_to_mask(info)), []}),
                         lager:set_loglevel(lager_console_backend, '!=info'),
                         erlang:group_leader(Pid, whereis(lager_event)),
                         lager:debug("Test message"),
@@ -310,7 +294,7 @@
                         unregister(user),
                         register(user, Pid),
                         gen_event:add_handler(lager_event, lager_console_backend, info),
-                        lager_mochiglobal:put(loglevel, {element(2, lager_util:config_to_mask(info)), []}),
+                        lager_config:set(loglevel, {element(2, lager_util:config_to_mask(info)), []}),
                         lager:set_loglevel(lager_console_backend, '=debug'),
                         erlang:group_leader(Pid, whereis(lager_event)),
                         lager:debug("Test message"),
