%% Copyright (c) 2011-2012 Basho Technologies, Inc.  All Rights Reserved.
%%
%% This file is provided to you under the Apache License,
%% Version 2.0 (the "License"); you may not use this file
%% except in compliance with the License.  You may obtain
%% a copy of the License at
%%
%%   http://www.apache.org/licenses/LICENSE-2.0
%%
%% Unless required by applicable law or agreed to in writing,
%% software distributed under the License is distributed on an
%% "AS IS" BASIS, WITHOUT WARRANTIES OR CONDITIONS OF ANY
%% KIND, either express or implied.  See the License for the
%% specific language governing permissions and limitations
%% under the License.


-define(DEFAULT_TRUNCATION, 4096).

-define(LEVELS,
    [debug, info, notice, warning, error, critical, alert, emergency, none]).

-define(DEBUG, 128).
-define(INFO, 64).
-define(NOTICE, 32).
-define(WARNING, 16).
-define(ERROR, 8).
-define(CRITICAL, 4).
-define(ALERT, 2).
-define(EMERGENCY, 1).
-define(LOG_NONE, 0).

-define(LEVEL2NUM(Level),
    case Level of
        debug -> ?DEBUG;
        info -> ?INFO;
        notice -> ?NOTICE;
        warning -> ?WARNING;
        error -> ?ERROR;
        critical -> ?CRITICAL;
        alert -> ?ALERT;
        emergency -> ?EMERGENCY
    end).

-define(NUM2LEVEL(Num),
    case Num of
        ?DEBUG -> debug;
        ?INFO -> info;
        ?NOTICE -> notice;
        ?WARNING -> warning;
        ?ERROR -> error;
        ?CRITICAL -> critical;
        ?ALERT -> alert;
        ?EMERGENCY -> emergency
    end).

-define(SHOULD_LOG(Level),
<<<<<<< HEAD
    lager_util:level_to_num(Level) =< element(1, lager_config:get(loglevel, {?LOG_NONE, []}))).
=======
    (lager_util:level_to_num(Level) band element(1, lager_mochiglobal:get(loglevel, {?LOG_NONE, []}))) /= 0).
>>>>>>> c3fc3c4e

-define(NOTIFY(Level, Pid, Format, Args),
    gen_event:notify(lager_event, {log, lager_msg:new(io_lib:format(Format, Args),
            lager_util:format_time(),
            Level,
            [{pid,Pid},{line,?LINE},{file,?FILE},{module,?MODULE}],
            [])}
        )). 

%% FOR INTERNAL USE ONLY
%% internal non-blocking logging call
%% there's some special handing for when we try to log (usually errors) while
%% lager is still starting.
-ifdef(TEST).
-define(INT_LOG(Level, Format, Args),
    case ?SHOULD_LOG(Level) of
        true ->
            ?NOTIFY(Level, self(), Format, Args);
        _ ->
            ok
    end).
-else.
-define(INT_LOG(Level, Format, Args),
    Self = self(),
    %% do this in a spawn so we don't cause a deadlock calling gen_event:which_handlers
    %% from a gen_event handler
    spawn(fun() ->
            case catch(gen_event:which_handlers(lager_event)) of
                X when X == []; X == {'EXIT', noproc} ->
                    %% there's no handlers yet or lager isn't running, try again
                    %% in half a second.
                    timer:sleep(500),
                    ?NOTIFY(Level, Self, Format, Args);
                _ ->
                    case ?SHOULD_LOG(Level) of
                        true ->
                            ?NOTIFY(Level, Self, Format, Args);
                        _ ->
                            ok
                    end
            end
    end)).
-endif.
<|MERGE_RESOLUTION|>--- conflicted
+++ resolved
@@ -55,11 +55,7 @@
     end).
 
 -define(SHOULD_LOG(Level),
-<<<<<<< HEAD
-    lager_util:level_to_num(Level) =< element(1, lager_config:get(loglevel, {?LOG_NONE, []}))).
-=======
-    (lager_util:level_to_num(Level) band element(1, lager_mochiglobal:get(loglevel, {?LOG_NONE, []}))) /= 0).
->>>>>>> c3fc3c4e
+    (lager_util:level_to_num(Level) band element(1, lager_config:get(loglevel, {?LOG_NONE, []}))) /= 0).
 
 -define(NOTIFY(Level, Pid, Format, Args),
     gen_event:notify(lager_event, {log, lager_msg:new(io_lib:format(Format, Args),
