%% Copyright (c) 2011 Basho Technologies, Inc.  All Rights Reserved.
%%
%% This file is provided to you under the Apache License,
%% Version 2.0 (the "License"); you may not use this file
%% except in compliance with the License.  You may obtain
%% a copy of the License at
%%
%%   http://www.apache.org/licenses/LICENSE-2.0
%%
%% Unless required by applicable law or agreed to in writing,
%% software distributed under the License is distributed on an
%% "AS IS" BASIS, WITHOUT WARRANTIES OR CONDITIONS OF ANY
%% KIND, either express or implied.  See the License for the
%% specific language governing permissions and limitations
%% under the License.

-module(lager_test_backend).

-include("lager.hrl").

-behaviour(gen_event).

-export([init/1, handle_call/2, handle_event/2, handle_info/2, terminate/2,
        code_change/3]).

-record(state, {level, buffer, ignored}).
-compile([{parse_transform, lager_transform}]).

-ifdef(TEST).
-include_lib("eunit/include/eunit.hrl").
-export([pop/0, count/0, count_ignored/0, flush/0]).
-endif.

init(Level) ->
    {ok, #state{level=lager_util:level_to_num(Level), buffer=[], ignored=[]}}.

handle_call(count, #state{buffer=Buffer} = State) ->
    {ok, length(Buffer), State};
handle_call(count_ignored, #state{ignored=Ignored} = State) ->
    {ok, length(Ignored), State};
handle_call(flush, State) ->
    {ok, ok, State#state{buffer=[], ignored=[]}};
handle_call(pop, #state{buffer=Buffer} = State) ->
    case Buffer of
        [] ->
            {ok, undefined, State};
        [H|T] ->
            {ok, H, State#state{buffer=T}}
    end;
handle_call(get_loglevel, #state{level=Level} = State) ->
    {ok, Level, State};
handle_call({set_loglevel, Level}, State) ->
    {ok, ok, State#state{level=lager_util:level_to_num(Level)}};
handle_call(_Request, State) ->
    {ok, ok, State}.

handle_event(#lager_log_message{severity_as_int=Level,timestamp=Time, message=Message, metadata=Metadata}=Msg, 
        #state{level=LogLevel,buffer=Buffer,ignored=Ignored} = State) ->
        case lager_backend_utils:is_loggable(Msg, LogLevel, ?MODULE) of
            true ->   {ok, State#state{buffer=Buffer ++ [{Level, Time, Message, Metadata}]}};
            _ ->  {ok, State#state{ignored=Ignored ++ [ignored]}}
        end;
handle_event(_Event, State) ->
    {ok, State}.

handle_info(_Info, State) ->
    {ok, State}.

terminate(_Reason, _State) ->
    ok.

code_change(_OldVsn, State, _Extra) ->
    {ok, State}.

-ifdef(TEST).

pop() ->
    gen_event:call(lager_event, ?MODULE, pop).

count() ->
    gen_event:call(lager_event, ?MODULE, count).

count_ignored() ->
    gen_event:call(lager_event, ?MODULE, count_ignored).

flush() ->
    gen_event:call(lager_event, ?MODULE, flush).

has_line_numbers() ->
    %% are we R15 or greater
    Rel = erlang:system_info(otp_release),
    {match, [Major]} = re:run(Rel, "^R(\\d+)[A|B](|0(\\d))$", [{capture, [1], list}]),
    list_to_integer(Major) >= 15.

not_running_test() ->
    ?assertEqual({error, lager_not_running}, lager:log(info, self(), "not running")).

lager_test_() ->
    {foreach,
        fun setup/0,
        fun cleanup/1,
        [
            {"observe that there is nothing up my sleeve",
                fun() ->
                        ?assertEqual(undefined, pop()),
                        ?assertEqual(0, count())
                end
            },
            {"logging works",
                fun() ->
                        lager:warning("test message"),
                        ?assertEqual(1, count()),
                        {Level, _Time, Message, _Metadata}  = pop(),
                        ?assertMatch(Level, lager_util:level_to_num(warning)),
                        ?assertEqual("test message", Message),
                        ok
                end
            },
            {"logging with arguments works",
                fun() ->
                        lager:warning("test message ~p", [self()]),
                        ?assertEqual(1, count()),
                        {Level, _Time, Message,_Metadata}  = pop(),
                        ?assertMatch(Level, lager_util:level_to_num(warning)),
                        ?assertEqual(lists:flatten(io_lib:format("test message ~p", [self()])), lists:flatten(Message)),
                        ok
                end
            },
            {"logging works from inside a begin/end block",
                fun() ->
                        ?assertEqual(0, count()),
                        begin
                                lager:warning("test message 2")
                        end,
                        ?assertEqual(1, count()),
                        ok
                end
            },
            {"logging works from inside a list comprehension",
                fun() ->
                        ?assertEqual(0, count()),
                        [lager:warning("test message") || _N <- lists:seq(1, 10)],
                        ?assertEqual(10, count()),
                        ok
                end
            },
            {"logging works from a begin/end block inside a list comprehension",
                fun() ->
                        ?assertEqual(0, count()),
                        [ begin lager:warning("test message") end || _N <- lists:seq(1, 10)],
                        ?assertEqual(10, count()),
                        ok
                end
            },
            {"logging works from a nested list comprehension",
                fun() ->
                        ?assertEqual(0, count()),
                        [ [lager:warning("test message") || _N <- lists:seq(1, 10)] ||
                            _I <- lists:seq(1, 10)],
                        ?assertEqual(100, count()),
                        ok
                end
            },
            {"log messages below the threshold are ignored",
                fun() ->
                        ?assertEqual(0, count()),
                        lager:debug("this message will be ignored"),
                        ?assertEqual(0, count()),
                        ?assertEqual(0, count_ignored()),
                        lager_mochiglobal:put(loglevel, {?DEBUG, []}),
                        lager:debug("this message should be ignored"),
                        ?assertEqual(0, count()),
                        ?assertEqual(1, count_ignored()),
                        lager:set_loglevel(?MODULE, debug),
                        lager:debug("this message should be logged"),
                        ?assertEqual(1, count()),
                        ?assertEqual(1, count_ignored()),
                        ?assertEqual(debug, lager:get_loglevel(?MODULE)),
                        ok
                end
            },
            {"tracing works",
                fun() ->
                        lager_mochiglobal:put(loglevel, {?ERROR, []}),
                        ok = lager:info("hello world"),
                        ?assertEqual(0, count()),
                        lager_mochiglobal:put(loglevel, {?ERROR, [{[{module,
                                                ?MODULE}], ?DEBUG, ?MODULE}]}),
                        ok = lager:info("hello world"),
                        ?assertEqual(1, count()),
                        ok
                end
            },
            {"tracing works with custom attributes",
                fun() ->
                        lager_mochiglobal:put(loglevel, {?ERROR, []}),
                        lager:info([{requestid, 6}], "hello world"),
                        ?assertEqual(0, count()),
                        lager_mochiglobal:put(loglevel, {?ERROR,
                                [{[{requestid, 6}], ?DEBUG, ?MODULE}]}),
                        lager:info([{requestid, 6}, {foo, bar}], "hello world"),
                        ?assertEqual(1, count()),
                        lager_mochiglobal:put(loglevel, {?ERROR,
                                [{[{requestid, '*'}], ?DEBUG, ?MODULE}]}),
                        lager:info([{requestid, 6}], "hello world"),
                        ?assertEqual(2, count()),
                        ok
                end
            },
            {"tracing honors loglevel",
                fun() ->
                        lager_mochiglobal:put(loglevel, {?ERROR, [{[{module,
                                                ?MODULE}], ?NOTICE, ?MODULE}]}),
                        ok = lager:info("hello world"),
                        ?assertEqual(0, count()),
                        ok = lager:notice("hello world"),
                        ?assertEqual(1, count()),
                        ok
                end
            }
        ]
    }.

setup() ->
    error_logger:tty(false),
    application:load(lager),
    application:set_env(lager, handlers, [{?MODULE, info}]),
    application:set_env(lager, error_logger_redirect, false),
    application:start(compiler),
    application:start(syntax_tools),
    application:start(lager),
    gen_event:call(lager_event, ?MODULE, flush).

cleanup(_) ->
    application:stop(lager),
    error_logger:tty(true).


crash(Type) ->
    spawn(fun() -> gen_server:call(crash, Type) end),
    timer:sleep(100),
    _ = gen_event:which_handlers(error_logger),
    ok.

test_body(Expected, Actual) ->
    case has_line_numbers() of
        true ->
            %FileLine = string:substr(Actual, length(Expected)+1),
            Body = string:substr(Actual, 1, length(Expected)),
            ?assertEqual(Expected, Body),
            %?assertEqual(" line ", string:substr(FileLine, 1, 6));
            ok;
        false ->
            ?assertEqual(Expected, Actual)
    end.


error_logger_redirect_crash_test_() ->
    TestBody=fun(Name,CrashReason,Expected) -> {Name,
                fun() ->
                        Pid = whereis(crash),
                        crash(CrashReason),
                        {Level, _, Msg,Metadata} = pop(),
                        test_body(Expected, lists:flatten(Msg)),
                        ?assertEqual(Pid,proplists:get_value(pid,Metadata)),
                        ?assertEqual(lager_util:level_to_num(error),Level)
                end
            } 
    end,
    {foreach,
        fun() ->
                error_logger:tty(false),
                application:load(lager),
                application:set_env(lager, error_logger_redirect, true),
                application:set_env(lager, handlers, [{?MODULE, error}]),
                application:start(compiler),
                application:start(syntax_tools),
                application:start(lager),
                crash:start()
        end,

        fun(_) ->
                application:stop(lager),
                case whereis(crash) of
                    undefined -> ok;
                    Pid -> exit(Pid, kill)
                end,
                error_logger:tty(true)
        end,
        [
            {"again, there is nothing up my sleeve",
                fun() ->
                        ?assertEqual(undefined, pop()),
                        ?assertEqual(0, count())
                end
            },
<<<<<<< HEAD
            TestBody("bad return value",bad_return,"gen_server crash terminated with reason: bad return value: bleh"),
            TestBody("bad return value with string",bad_return_string,"gen_server crash terminated with reason: bad return value: {tuple,{tuple,\"string\"}}"),
            TestBody("case clause",case_clause,"gen_server crash terminated with reason: no case clause matching {} in crash:handle_call/3"),
            TestBody("case clause string",case_clause_string,"gen_server crash terminated with reason: no case clause matching \"crash\" in crash:handle_call/3"),
            TestBody("function clause",function_clause,"gen_server crash terminated with reason: no function clause matching crash:function({})"),
            TestBody("if clause",if_clause,"gen_server crash terminated with reason: no true branch found while evaluating if expression in crash:handle_call/3"),
            TestBody("try clause",try_clause,"gen_server crash terminated with reason: no try clause matching [] in crash:handle_call/3"),
            TestBody("undefined function",undef,"gen_server crash terminated with reason: call to undefined function crash:booger/0 from crash:handle_call/3"),
            TestBody("bad math",badarith,"gen_server crash terminated with reason: bad arithmetic expression in crash:handle_call/3"),
            TestBody("bad match",badmatch,"gen_server crash terminated with reason: no match of right hand value {} in crash:handle_call/3"),
            TestBody("bad arity",badarity,"gen_server crash terminated with reason: fun called with wrong arity of 1 instead of 3 in crash:handle_call/3"),
            TestBody("bad arg1",badarg1,"gen_server crash terminated with reason: bad argument in crash:handle_call/3"),
            TestBody("bad arg2",badarg2,"gen_server crash terminated with reason: bad argument in call to erlang:iolist_to_binary([\"foo\",bar]) in crash:handle_call/3"),
            TestBody("bad record",badrecord,"gen_server crash terminated with reason: bad record state in crash:handle_call/3"),
            TestBody("noproc",noproc,"gen_server crash terminated with reason: no such process or port in call to gen_event:call(foo, bar, baz)"),
            TestBody("badfun",badfun,"gen_server crash terminated with reason: bad function booger in crash:handle_call/3")
=======
            {"bad return value",
                fun() ->
                        Pid = whereis(crash),
                        crash(bad_return),
                        {_, _, Msg} = pop(),
                        Expected = lists:flatten(io_lib:format("[error] ~w gen_server crash terminated with reason: bad return value: bleh", [Pid])),
                        ?assertEqual(Expected, lists:flatten(Msg))
                end
            },
            {"bad return value with string",
                fun() ->
                        Pid = whereis(crash),
                        crash(bad_return_string),
                        {_, _, Msg} = pop(),
                        Expected = lists:flatten(io_lib:format("[error] ~w gen_server crash terminated with reason: bad return value: {tuple,{tuple,\"string\"}}", [Pid])),
                        ?assertEqual(Expected, lists:flatten(Msg))
                end
            },
           {"bad return value uncaught throw",
                fun() ->
                        Pid = whereis(crash),
                        crash(throw),
                        {_, _, Msg} = pop(),
                        Expected = lists:flatten(io_lib:format("[error] ~w gen_server crash terminated with reason: bad return value: a_ball", [Pid])),
                        ?assertEqual(Expected, lists:flatten(Msg))
                end
            },
            {"case clause",
                fun() ->
                        Pid = whereis(crash),
                        crash(case_clause),
                        {_, _, Msg} = pop(),
                        Expected = lists:flatten(io_lib:format("[error] ~w gen_server crash terminated with reason: no case clause matching {} in crash:handle_call/3", [Pid])),
                        test_body(Expected, lists:flatten(Msg))
                end
            },
            {"case clause string",
                fun() ->
                        Pid = whereis(crash),
                        crash(case_clause_string),
                        {_, _, Msg} = pop(),
                        Expected = lists:flatten(io_lib:format("[error] ~w gen_server crash terminated with reason: no case clause matching \"crash\" in crash:handle_call/3", [Pid])),
                        test_body(Expected, lists:flatten(Msg))
                end
            },
            {"function clause",
                fun() ->
                        Pid = whereis(crash),
                        crash(function_clause),
                        {_, _, Msg} = pop(),
                        Expected = lists:flatten(io_lib:format("[error] ~w gen_server crash terminated with reason: no function clause matching crash:function({})", [Pid])),
                        test_body(Expected, lists:flatten(Msg))
                end
            },
            {"if clause",
                fun() ->
                        Pid = whereis(crash),
                        crash(if_clause),
                        {_, _, Msg} = pop(),
                        Expected = lists:flatten(io_lib:format("[error] ~w gen_server crash terminated with reason: no true branch found while evaluating if expression in crash:handle_call/3", [Pid])),
                        test_body(Expected, lists:flatten(Msg))
                end
            },
            {"try clause",
                fun() ->
                        Pid = whereis(crash),
                        crash(try_clause),
                        {_, _, Msg} = pop(),
                        Expected = lists:flatten(io_lib:format("[error] ~w gen_server crash terminated with reason: no try clause matching [] in crash:handle_call/3", [Pid])),
                        test_body(Expected, lists:flatten(Msg))
                end
            },
            {"undefined function",
                fun() ->
                        Pid = whereis(crash),
                        crash(undef),
                        {_, _, Msg} = pop(),
                        Expected = lists:flatten(io_lib:format("[error] ~w gen_server crash terminated with reason: call to undefined function crash:booger/0 from crash:handle_call/3", [Pid])),
                        test_body(Expected, lists:flatten(Msg))
                end
            },
            {"bad math",
                fun() ->
                        Pid = whereis(crash),
                        crash(badarith),
                        {_, _, Msg} = pop(),
                        Expected = lists:flatten(io_lib:format("[error] ~w gen_server crash terminated with reason: bad arithmetic expression in crash:handle_call/3", [Pid])),
                        test_body(Expected, lists:flatten(Msg))
                end
            },
            {"bad match",
                fun() ->
                        Pid = whereis(crash),
                        crash(badmatch),
                        {_, _, Msg} = pop(),
                        Expected = lists:flatten(io_lib:format("[error] ~w gen_server crash terminated with reason: no match of right hand value {} in crash:handle_call/3", [Pid])),
                        test_body(Expected, lists:flatten(Msg))
                end
            },
            {"bad arity",
                fun() ->
                        Pid = whereis(crash),
                        crash(badarity),
                        {_, _, Msg} = pop(),
                        Expected = lists:flatten(io_lib:format("[error] ~w gen_server crash terminated with reason: fun called with wrong arity of 1 instead of 3 in crash:handle_call/3", [Pid])),
                        test_body(Expected, lists:flatten(Msg))
                end
            },
            {"bad arg1",
                fun() ->
                        Pid = whereis(crash),
                        crash(badarg1),
                        {_, _, Msg} = pop(),
                        Expected = lists:flatten(io_lib:format("[error] ~w gen_server crash terminated with reason: bad argument in crash:handle_call/3", [Pid])),
                        test_body(Expected, lists:flatten(Msg))
                end
            },
            {"bad arg2",
                fun() ->
                        Pid = whereis(crash),
                        crash(badarg2),
                        {_, _, Msg} = pop(),
                        Expected = lists:flatten(io_lib:format("[error] ~w gen_server crash terminated with reason: bad argument in call to erlang:iolist_to_binary([\"foo\",bar]) in crash:handle_call/3", [Pid])),
                        test_body(Expected, lists:flatten(Msg))
                end
            },
            {"bad record",
                fun() ->
                        Pid = whereis(crash),
                        crash(badrecord),
                        {_, _, Msg} = pop(),
                        Expected = lists:flatten(io_lib:format("[error] ~w gen_server crash terminated with reason: bad record state in crash:handle_call/3", [Pid])),
                        test_body(Expected, lists:flatten(Msg))
                end
            },
            {"noproc",
                fun() ->
                        Pid = whereis(crash),
                        crash(noproc),
                        {_, _, Msg} = pop(),
                        Expected = lists:flatten(io_lib:format("[error] ~w gen_server crash terminated with reason: no such process or port in call to gen_event:call(foo, bar, baz)", [Pid])),
                        ?assertEqual(Expected, lists:flatten(Msg))
                end
            },
            {"badfun",
                fun() ->
                        Pid = whereis(crash),
                        crash(badfun),
                        {_, _, Msg} = pop(),
                        Expected = lists:flatten(io_lib:format("[error] ~w gen_server crash terminated with reason: bad function booger in crash:handle_call/3", [Pid])),
                        test_body(Expected, lists:flatten(Msg))
                end
            }

>>>>>>> 8cd7fb5f
        ]
    }.

error_logger_redirect_test_() ->
    {foreach,
        fun() ->
                error_logger:tty(false),
                application:load(lager),
                application:set_env(lager, error_logger_redirect, true),
                application:set_env(lager, handlers, [{?MODULE, info}]),
                application:start(lager),
                lager:log(error, self(), "flush flush"),
                timer:sleep(100),
                gen_event:call(lager_event, ?MODULE, flush)
        end,

        fun(_) ->
                application:stop(lager),
                error_logger:tty(true)
        end,
        [
            {"error reports are printed",
                fun() ->
                        sync_error_logger:error_report([{this, is}, a, {silly, format}]),
                        _ = gen_event:which_handlers(error_logger),
                        {Level, _, Msg,Metadata} = pop(),
                        ?assertEqual(lager_util:level_to_num(error),Level),
                        ?assertEqual(self(),proplists:get_value(pid,Metadata)),
                        Expected = "this: is, a, silly: format",
                        ?assertEqual(Expected, lists:flatten(Msg))
                end
            },
            {"string error reports are printed",
                fun() ->
                        sync_error_logger:error_report("this is less silly"),
                        _ = gen_event:which_handlers(error_logger),
                        {Level, _, Msg,Metadata} = pop(),
                        ?assertEqual(lager_util:level_to_num(error),Level),
                        ?assertEqual(self(),proplists:get_value(pid,Metadata)),
                        Expected = "this is less silly",
                        ?assertEqual(Expected, lists:flatten(Msg))
                end
            },
            {"error messages are printed",
                fun() ->
                        sync_error_logger:error_msg("doom, doom has come upon you all"),
                        _ = gen_event:which_handlers(error_logger),
                        {Level, _, Msg,Metadata} = pop(),
                        ?assertEqual(lager_util:level_to_num(error),Level),
                        ?assertEqual(self(),proplists:get_value(pid,Metadata)),
                        Expected = "doom, doom has come upon you all",
                        ?assertEqual(Expected, lists:flatten(Msg))
                end
            },
            {"error messages are truncated at 4096 characters",
                fun() ->
                        sync_error_logger:error_msg("doom, doom has come upon you all ~p", [string:copies("doom", 10000)]),
                        _ = gen_event:which_handlers(error_logger),
                        {_, _, Msg,_Metadata} = pop(),
                        ?assert(length(lists:flatten(Msg)) < 5100)
                end
            },
            {"info reports are printed",
                fun() ->
                        sync_error_logger:info_report([{this, is}, a, {silly, format}]),
                        _ = gen_event:which_handlers(error_logger),
                        {Level, _, Msg,Metadata} = pop(),
                        ?assertEqual(lager_util:level_to_num(info),Level),
                        ?assertEqual(self(),proplists:get_value(pid,Metadata)),
                        Expected = "this: is, a, silly: format",
                        ?assertEqual(Expected, lists:flatten(Msg))
                end
            },
            {"info reports are truncated at 4096 characters",
                fun() ->
                        sync_error_logger:info_report([[{this, is}, a, {silly, format}] || _ <- lists:seq(0, 600)]),
                        _ = gen_event:which_handlers(error_logger),
                        {Level, _, Msg,Metadata} = pop(),
                        ?assertEqual(lager_util:level_to_num(info),Level),
                        ?assertEqual(self(),proplists:get_value(pid,Metadata)),
                        ?assert(length(lists:flatten(Msg)) < 5000)
                end
            },
            {"single term info reports are printed",
                fun() ->
                        sync_error_logger:info_report({foolish, bees}),
                        _ = gen_event:which_handlers(error_logger),
                        {Level, _, Msg,Metadata} = pop(),
                        ?assertEqual(lager_util:level_to_num(info),Level),
                        ?assertEqual(self(),proplists:get_value(pid,Metadata)),
                        ?assertEqual("{foolish,bees}", lists:flatten(Msg))
                end
            },
            {"single term error reports are printed",
                fun() ->
                        sync_error_logger:error_report({foolish, bees}),
                        _ = gen_event:which_handlers(error_logger),
                        {Level, _, Msg,Metadata} = pop(),
                        ?assertEqual(lager_util:level_to_num(error),Level),
                        ?assertEqual(self(),proplists:get_value(pid,Metadata)),
                        ?assertEqual("{foolish,bees}", lists:flatten(Msg))
                end
            },
            {"string info reports are printed",
                fun() ->
                        sync_error_logger:info_report("this is less silly"),
                        _ = gen_event:which_handlers(error_logger),
                        {Level, _, Msg,Metadata} = pop(),
                        ?assertEqual(lager_util:level_to_num(info),Level),
                        ?assertEqual(self(),proplists:get_value(pid,Metadata)),
                        ?assertEqual("this is less silly", lists:flatten(Msg))
                end
            },
            {"string info reports are truncated at 4096 characters",
                fun() ->
                        sync_error_logger:info_report(string:copies("this is less silly", 1000)),
                        _ = gen_event:which_handlers(error_logger),
                        {Level, _, Msg,Metadata} = pop(),
                        ?assertEqual(lager_util:level_to_num(info),Level),
                        ?assertEqual(self(),proplists:get_value(pid,Metadata)),
                        ?assert(length(lists:flatten(Msg)) < 5100)
                end
            },
            {"strings in a mixed report are printed as strings",
                fun() ->
                        sync_error_logger:info_report(["this is less silly", {than, "this"}]),
                        _ = gen_event:which_handlers(error_logger),
                        {Level, _, Msg,Metadata} = pop(),
                        ?assertEqual(lager_util:level_to_num(info),Level),
                        ?assertEqual(self(),proplists:get_value(pid,Metadata)),
                        ?assertEqual("\"this is less silly\", than: \"this\"", lists:flatten(Msg))
                end
            },
            {"info messages are printed",
                fun() ->
                        sync_error_logger:info_msg("doom, doom has come upon you all"),
                        _ = gen_event:which_handlers(error_logger),
                        {Level, _, Msg,Metadata} = pop(),
                        ?assertEqual(lager_util:level_to_num(info),Level),
                        ?assertEqual(self(),proplists:get_value(pid,Metadata)),
                        ?assertEqual("doom, doom has come upon you all", lists:flatten(Msg))
                end
            },
            {"info messages are truncated at 4096 characters",
                fun() ->
                        sync_error_logger:info_msg("doom, doom has come upon you all ~p", [string:copies("doom", 10000)]),
                        _ = gen_event:which_handlers(error_logger),
                        {Level, _, Msg,Metadata} = pop(),
                        ?assertEqual(lager_util:level_to_num(info),Level),
                        ?assertEqual(self(),proplists:get_value(pid,Metadata)),
                        ?assert(length(lists:flatten(Msg)) < 5100)
                end
            },

            {"warning messages are printed at the correct level",
                fun() ->
                        sync_error_logger:warning_msg("doom, doom has come upon you all"),
                        Map = error_logger:warning_map(),
                        _ = gen_event:which_handlers(error_logger),
                        {Level, _, Msg,Metadata} = pop(),
                        ?assertEqual(lager_util:level_to_num(Map),Level),
                        ?assertEqual(self(),proplists:get_value(pid,Metadata)),
                        ?assertEqual("doom, doom has come upon you all", lists:flatten(Msg))
                end
            },
            {"warning reports are printed at the correct level",
                fun() ->
                        sync_error_logger:warning_report([{i, like}, pie]),
                        Map = error_logger:warning_map(),
                        _ = gen_event:which_handlers(error_logger),
                        {Level, _, Msg,Metadata} = pop(),
                        ?assertEqual(lager_util:level_to_num(Map),Level),
                        ?assertEqual(self(),proplists:get_value(pid,Metadata)),
                        ?assertEqual("i: like, pie", lists:flatten(Msg))
                end
            },
            {"single term warning reports are printed at the correct level",
                fun() ->
                        sync_error_logger:warning_report({foolish, bees}),
                        Map = error_logger:warning_map(),
                        _ = gen_event:which_handlers(error_logger),
                        {Level, _, Msg,Metadata} = pop(),
                        ?assertEqual(lager_util:level_to_num(Map),Level),
                        ?assertEqual(self(),proplists:get_value(pid,Metadata)),
                        ?assertEqual("{foolish,bees}", lists:flatten(Msg))
                end
            },
            {"application stop reports",
                fun() ->
                        sync_error_logger:info_report([{application, foo}, {exited, quittin_time}, {type, lazy}]),
                        _ = gen_event:which_handlers(error_logger),
                        {Level, _, Msg,Metadata} = pop(),
                        ?assertEqual(lager_util:level_to_num(info),Level),
                        ?assertEqual(self(),proplists:get_value(pid,Metadata)),
                        ?assertEqual("Application foo exited with reason: quittin_time", lists:flatten(Msg))
                end
            },
            {"supervisor reports",
                fun() ->
                        sync_error_logger:error_report(supervisor_report, [{errorContext, france}, {offender, [{name, mini_steve}, {mfargs, {a, b, [c]}}, {pid, bleh}]}, {reason, fired}, {supervisor, {local, steve}}]),
                        _ = gen_event:which_handlers(error_logger),
                        {Level, _, Msg,Metadata} = pop(),
                        ?assertEqual(lager_util:level_to_num(error),Level),
                        ?assertEqual(self(),proplists:get_value(pid,Metadata)),
                        ?assertEqual("Supervisor steve had child mini_steve started with a:b(c) at bleh exit with reason fired in context france", lists:flatten(Msg))
                end
            },
            {"supervisor reports with real error",
                fun() ->
                        sync_error_logger:error_report(supervisor_report, [{errorContext, france}, {offender, [{name, mini_steve}, {mfargs, {a, b, [c]}}, {pid, bleh}]}, {reason, {function_clause,[{crash,handle_info,[foo]}]}}, {supervisor, {local, steve}}]),
                        _ = gen_event:which_handlers(error_logger),
                        {Level, _, Msg,Metadata} = pop(),
                        ?assertEqual(lager_util:level_to_num(error),Level),
                        ?assertEqual(self(),proplists:get_value(pid,Metadata)),
                        ?assertEqual("Supervisor steve had child mini_steve started with a:b(c) at bleh exit with reason no function clause matching crash:handle_info(foo) in context france", lists:flatten(Msg))
                end
            },

            {"supervisor_bridge reports",
                fun() ->
                        sync_error_logger:error_report(supervisor_report, [{errorContext, france}, {offender, [{mod, mini_steve}, {pid, bleh}]}, {reason, fired}, {supervisor, {local, steve}}]),
                        _ = gen_event:which_handlers(error_logger),
                        {Level, _, Msg,Metadata} = pop(),
                        ?assertEqual(lager_util:level_to_num(error),Level),
                        ?assertEqual(self(),proplists:get_value(pid,Metadata)),
                        ?assertEqual("Supervisor steve had child at module mini_steve at bleh exit with reason fired in context france", lists:flatten(Msg))
                end
            },
            {"application progress report",
                fun() ->
                        sync_error_logger:info_report(progress, [{application, foo}, {started_at, node()}]),
                        _ = gen_event:which_handlers(error_logger),
                        {Level, _, Msg,Metadata} = pop(),
                        ?assertEqual(lager_util:level_to_num(info),Level),
                        ?assertEqual(self(),proplists:get_value(pid,Metadata)),
                        Expected = lists:flatten(io_lib:format("Application foo started on node ~w", [node()])),
                        ?assertEqual(Expected, lists:flatten(Msg))
                end
            },
            {"supervisor progress report",
                fun() ->
                        lager:set_loglevel(?MODULE, debug),
                        sync_error_logger:info_report(progress, [{supervisor, {local, foo}}, {started, [{mfargs, {foo, bar, 1}}, {pid, baz}]}]),
                        _ = gen_event:which_handlers(error_logger),
                        {Level, _, Msg,Metadata} = pop(),
                        ?assertEqual(lager_util:level_to_num(debug),Level),
                        ?assertEqual(self(),proplists:get_value(pid,Metadata)),
                        ?assertEqual("Supervisor foo started foo:bar/1 at pid baz", lists:flatten(Msg))
                end
            },
            {"crash report for emfile",
                fun() ->
                        sync_error_logger:error_report(crash_report, [[{pid, self()}, {registered_name, []}, {error_info, {error, emfile, [{stack, trace, 1}]}}], []]),
                        _ = gen_event:which_handlers(error_logger),
                        {Level, _, Msg,Metadata} = pop(),
                        ?assertEqual(lager_util:level_to_num(error),Level),
                        ?assertEqual(self(),proplists:get_value(pid,Metadata)),
                        Expected = lists:flatten(io_lib:format("CRASH REPORT Process ~w with 0 neighbours crashed with reason: maximum number of file descriptors exhausted, check ulimit -n", [self()])),
                        ?assertEqual(Expected, lists:flatten(Msg))
                end
            },
            {"crash report for system process limit",
                fun() ->
                        sync_error_logger:error_report(crash_report, [[{pid, self()}, {registered_name, []}, {error_info, {error, system_limit, [{erlang, spawn, 1}]}}], []]),
                        _ = gen_event:which_handlers(error_logger),
                        {Level, _, Msg,Metadata} = pop(),
                        ?assertEqual(lager_util:level_to_num(error),Level),
                        ?assertEqual(self(),proplists:get_value(pid,Metadata)),
                        Expected = lists:flatten(io_lib:format("CRASH REPORT Process ~w with 0 neighbours crashed with reason: system limit: maximum number of processes exceeded", [self()])),
                        ?assertEqual(Expected, lists:flatten(Msg))
                end
            },
            {"crash report for system process limit2",
                fun() ->
                        sync_error_logger:error_report(crash_report, [[{pid, self()}, {registered_name, []}, {error_info, {error, system_limit, [{erlang, spawn_opt, 1}]}}], []]),
                        _ = gen_event:which_handlers(error_logger),
                        {Level, _, Msg,Metadata} = pop(),
                        ?assertEqual(lager_util:level_to_num(error),Level),
                        ?assertEqual(self(),proplists:get_value(pid,Metadata)),
                        Expected = lists:flatten(io_lib:format("CRASH REPORT Process ~w with 0 neighbours crashed with reason: system limit: maximum number of processes exceeded", [self()])),
                        ?assertEqual(Expected, lists:flatten(Msg))
                end
            },
            {"crash report for system port limit",
                fun() ->
                        sync_error_logger:error_report(crash_report, [[{pid, self()}, {registered_name, []}, {error_info, {error, system_limit, [{erlang, open_port, 1}]}}], []]),
                        _ = gen_event:which_handlers(error_logger),
                        {Level, _, Msg,Metadata} = pop(),
                        ?assertEqual(lager_util:level_to_num(error),Level),
                        ?assertEqual(self(),proplists:get_value(pid,Metadata)),
                        Expected = lists:flatten(io_lib:format("CRASH REPORT Process ~w with 0 neighbours crashed with reason: system limit: maximum number of ports exceeded", [self()])),
                        ?assertEqual(Expected, lists:flatten(Msg))
                end
            },
            {"crash report for system port limit",
                fun() ->
                        sync_error_logger:error_report(crash_report, [[{pid, self()}, {registered_name, []}, {error_info, {error, system_limit, [{erlang, list_to_atom, 1}]}}], []]),
                        _ = gen_event:which_handlers(error_logger),
                        {Level, _, Msg,Metadata} = pop(),
                        ?assertEqual(lager_util:level_to_num(error),Level),
                        ?assertEqual(self(),proplists:get_value(pid,Metadata)),
                        Expected = lists:flatten(io_lib:format("CRASH REPORT Process ~w with 0 neighbours crashed with reason: system limit: tried to create an atom larger than 255, or maximum atom count exceeded", [self()])),
                        ?assertEqual(Expected, lists:flatten(Msg))
                end
            },
            {"crash report for system ets table limit",
                fun() ->
                        sync_error_logger:error_report(crash_report, [[{pid, self()}, {registered_name, test}, {error_info, {error, system_limit, [{ets,new,[segment_offsets,[ordered_set,public]]},{mi_segment,open_write,1},{mi_buffer_converter,handle_cast,2},{gen_server,handle_msg,5},{proc_lib,init_p_do_apply,3}]}}], []]),
                        _ = gen_event:which_handlers(error_logger),
                        {Level, _, Msg,Metadata} = pop(),
                        ?assertEqual(lager_util:level_to_num(error),Level),
                        ?assertEqual(self(),proplists:get_value(pid,Metadata)),
                        Expected = lists:flatten(io_lib:format("CRASH REPORT Process ~w with 0 neighbours crashed with reason: system limit: maximum number of ETS tables exceeded", [test])),
                        ?assertEqual(Expected, lists:flatten(Msg))
                end
            },
            {"crash report for unknown system limit should be truncated at 500 characters",
                fun() ->
                        sync_error_logger:error_report(crash_report, [[{pid, self()}, {error_info, {error, system_limit, [{wtf,boom,[string:copies("aaaa", 4096)]}]}}], []]),
                        _ = gen_event:which_handlers(error_logger),
                        {_, _, Msg,_Metadata} = pop(),
                        ?assert(length(lists:flatten(Msg)) > 550),
                        ?assert(length(lists:flatten(Msg)) < 600)
                end
            },
            {"crash reports for 'special processes' should be handled right - function_clause", 
                fun() ->
                        {ok, Pid} = special_process:start(),
                        unlink(Pid),
                        Pid ! function_clause,
                        timer:sleep(500),
                        _ = gen_event:which_handlers(error_logger),
                        {_, _, Msg, Metadata} = pop(),
                        Expected = lists:flatten(io_lib:format("CRASH REPORT Process ~p with 0 neighbours crashed with reason: no function clause matching special_process:foo(bar)",
                                [Pid])),
                        test_body(Expected, lists:flatten(Msg))
                end
            },
            {"crash reports for 'special processes' should be handled right - case_clause", 
                fun() ->
                        {ok, Pid} = special_process:start(),
                        unlink(Pid),
                        Pid ! {case_clause, wtf},
                        timer:sleep(500),
                        _ = gen_event:which_handlers(error_logger),
                        {_, _, Msg, Metadata} = pop(),
                        Expected = lists:flatten(io_lib:format("CRASH REPORT Process ~p with 0 neighbours crashed with reason: no case clause matching wtf in special_process:loop/0",
                                [Pid])),
                        test_body(Expected, lists:flatten(Msg))
                end
            },
            {"crash reports for 'special processes' should be handled right - exit", 
                fun() ->
                        {ok, Pid} = special_process:start(),
                        unlink(Pid),
                        Pid ! exit,
                        timer:sleep(500),
                        _ = gen_event:which_handlers(error_logger),
                        {_, _, Msg, Metadata} = pop(),
                        Expected = lists:flatten(io_lib:format("CRASH REPORT Process ~p with 0 neighbours exited with reason: byebye in special_process:loop/0",
                                [Pid])),
                        test_body(Expected, lists:flatten(Msg))
                end
            },
            {"crash reports for 'special processes' should be handled right - error", 
                fun() ->
                        {ok, Pid} = special_process:start(),
                        unlink(Pid),
                        Pid ! error,
                        timer:sleep(500),
                        _ = gen_event:which_handlers(error_logger),
                        {_, _, Msg, Metadata} = pop(),
                        Expected = lists:flatten(io_lib:format("CRASH REPORT Process ~p with 0 neighbours crashed with reason: mybad in special_process:loop/0",
                                [Pid])),
                        test_body(Expected, lists:flatten(Msg))
                end
            },
            {"messages should not be generated if they don't satisfy the threshold",
                fun() ->
                        lager:set_loglevel(?MODULE, error),
                        sync_error_logger:info_report([hello, world]),
                        _ = gen_event:which_handlers(error_logger),
                        ?assertEqual(0, count()),
                        ?assertEqual(0, count_ignored()),
                        lager:set_loglevel(?MODULE, info),
                        sync_error_logger:info_report([hello, world]),
                        _ = gen_event:which_handlers(error_logger),
                        ?assertEqual(1, count()),
                        ?assertEqual(0, count_ignored()),
                        lager:set_loglevel(?MODULE, error),
                        lager_mochiglobal:put(loglevel, {?DEBUG, []}),
                        sync_error_logger:info_report([hello, world]),
                        _ = gen_event:which_handlers(error_logger),
                        ?assertEqual(1, count()),
                        ?assertEqual(1, count_ignored())
                end
            }
        ]
    }.

safe_format_test() ->
    ?assertEqual("foo bar", lists:flatten(lager:safe_format("~p ~p", [foo, bar], 1024))),
    ?assertEqual("FORMAT ERROR: \"~p ~p ~p\" [foo,bar]", lists:flatten(lager:safe_format("~p ~p ~p", [foo, bar], 1024))),
    ok.

-endif.

<|MERGE_RESOLUTION|>--- conflicted
+++ resolved
@@ -294,9 +294,9 @@
                         ?assertEqual(0, count())
                 end
             },
-<<<<<<< HEAD
             TestBody("bad return value",bad_return,"gen_server crash terminated with reason: bad return value: bleh"),
             TestBody("bad return value with string",bad_return_string,"gen_server crash terminated with reason: bad return value: {tuple,{tuple,\"string\"}}"),
+            TestBody("bad return value uncaught throw",throw,"gen_server crash terminated with reason: bad return value: a_ball"),
             TestBody("case clause",case_clause,"gen_server crash terminated with reason: no case clause matching {} in crash:handle_call/3"),
             TestBody("case clause string",case_clause_string,"gen_server crash terminated with reason: no case clause matching \"crash\" in crash:handle_call/3"),
             TestBody("function clause",function_clause,"gen_server crash terminated with reason: no function clause matching crash:function({})"),
@@ -311,162 +311,6 @@
             TestBody("bad record",badrecord,"gen_server crash terminated with reason: bad record state in crash:handle_call/3"),
             TestBody("noproc",noproc,"gen_server crash terminated with reason: no such process or port in call to gen_event:call(foo, bar, baz)"),
             TestBody("badfun",badfun,"gen_server crash terminated with reason: bad function booger in crash:handle_call/3")
-=======
-            {"bad return value",
-                fun() ->
-                        Pid = whereis(crash),
-                        crash(bad_return),
-                        {_, _, Msg} = pop(),
-                        Expected = lists:flatten(io_lib:format("[error] ~w gen_server crash terminated with reason: bad return value: bleh", [Pid])),
-                        ?assertEqual(Expected, lists:flatten(Msg))
-                end
-            },
-            {"bad return value with string",
-                fun() ->
-                        Pid = whereis(crash),
-                        crash(bad_return_string),
-                        {_, _, Msg} = pop(),
-                        Expected = lists:flatten(io_lib:format("[error] ~w gen_server crash terminated with reason: bad return value: {tuple,{tuple,\"string\"}}", [Pid])),
-                        ?assertEqual(Expected, lists:flatten(Msg))
-                end
-            },
-           {"bad return value uncaught throw",
-                fun() ->
-                        Pid = whereis(crash),
-                        crash(throw),
-                        {_, _, Msg} = pop(),
-                        Expected = lists:flatten(io_lib:format("[error] ~w gen_server crash terminated with reason: bad return value: a_ball", [Pid])),
-                        ?assertEqual(Expected, lists:flatten(Msg))
-                end
-            },
-            {"case clause",
-                fun() ->
-                        Pid = whereis(crash),
-                        crash(case_clause),
-                        {_, _, Msg} = pop(),
-                        Expected = lists:flatten(io_lib:format("[error] ~w gen_server crash terminated with reason: no case clause matching {} in crash:handle_call/3", [Pid])),
-                        test_body(Expected, lists:flatten(Msg))
-                end
-            },
-            {"case clause string",
-                fun() ->
-                        Pid = whereis(crash),
-                        crash(case_clause_string),
-                        {_, _, Msg} = pop(),
-                        Expected = lists:flatten(io_lib:format("[error] ~w gen_server crash terminated with reason: no case clause matching \"crash\" in crash:handle_call/3", [Pid])),
-                        test_body(Expected, lists:flatten(Msg))
-                end
-            },
-            {"function clause",
-                fun() ->
-                        Pid = whereis(crash),
-                        crash(function_clause),
-                        {_, _, Msg} = pop(),
-                        Expected = lists:flatten(io_lib:format("[error] ~w gen_server crash terminated with reason: no function clause matching crash:function({})", [Pid])),
-                        test_body(Expected, lists:flatten(Msg))
-                end
-            },
-            {"if clause",
-                fun() ->
-                        Pid = whereis(crash),
-                        crash(if_clause),
-                        {_, _, Msg} = pop(),
-                        Expected = lists:flatten(io_lib:format("[error] ~w gen_server crash terminated with reason: no true branch found while evaluating if expression in crash:handle_call/3", [Pid])),
-                        test_body(Expected, lists:flatten(Msg))
-                end
-            },
-            {"try clause",
-                fun() ->
-                        Pid = whereis(crash),
-                        crash(try_clause),
-                        {_, _, Msg} = pop(),
-                        Expected = lists:flatten(io_lib:format("[error] ~w gen_server crash terminated with reason: no try clause matching [] in crash:handle_call/3", [Pid])),
-                        test_body(Expected, lists:flatten(Msg))
-                end
-            },
-            {"undefined function",
-                fun() ->
-                        Pid = whereis(crash),
-                        crash(undef),
-                        {_, _, Msg} = pop(),
-                        Expected = lists:flatten(io_lib:format("[error] ~w gen_server crash terminated with reason: call to undefined function crash:booger/0 from crash:handle_call/3", [Pid])),
-                        test_body(Expected, lists:flatten(Msg))
-                end
-            },
-            {"bad math",
-                fun() ->
-                        Pid = whereis(crash),
-                        crash(badarith),
-                        {_, _, Msg} = pop(),
-                        Expected = lists:flatten(io_lib:format("[error] ~w gen_server crash terminated with reason: bad arithmetic expression in crash:handle_call/3", [Pid])),
-                        test_body(Expected, lists:flatten(Msg))
-                end
-            },
-            {"bad match",
-                fun() ->
-                        Pid = whereis(crash),
-                        crash(badmatch),
-                        {_, _, Msg} = pop(),
-                        Expected = lists:flatten(io_lib:format("[error] ~w gen_server crash terminated with reason: no match of right hand value {} in crash:handle_call/3", [Pid])),
-                        test_body(Expected, lists:flatten(Msg))
-                end
-            },
-            {"bad arity",
-                fun() ->
-                        Pid = whereis(crash),
-                        crash(badarity),
-                        {_, _, Msg} = pop(),
-                        Expected = lists:flatten(io_lib:format("[error] ~w gen_server crash terminated with reason: fun called with wrong arity of 1 instead of 3 in crash:handle_call/3", [Pid])),
-                        test_body(Expected, lists:flatten(Msg))
-                end
-            },
-            {"bad arg1",
-                fun() ->
-                        Pid = whereis(crash),
-                        crash(badarg1),
-                        {_, _, Msg} = pop(),
-                        Expected = lists:flatten(io_lib:format("[error] ~w gen_server crash terminated with reason: bad argument in crash:handle_call/3", [Pid])),
-                        test_body(Expected, lists:flatten(Msg))
-                end
-            },
-            {"bad arg2",
-                fun() ->
-                        Pid = whereis(crash),
-                        crash(badarg2),
-                        {_, _, Msg} = pop(),
-                        Expected = lists:flatten(io_lib:format("[error] ~w gen_server crash terminated with reason: bad argument in call to erlang:iolist_to_binary([\"foo\",bar]) in crash:handle_call/3", [Pid])),
-                        test_body(Expected, lists:flatten(Msg))
-                end
-            },
-            {"bad record",
-                fun() ->
-                        Pid = whereis(crash),
-                        crash(badrecord),
-                        {_, _, Msg} = pop(),
-                        Expected = lists:flatten(io_lib:format("[error] ~w gen_server crash terminated with reason: bad record state in crash:handle_call/3", [Pid])),
-                        test_body(Expected, lists:flatten(Msg))
-                end
-            },
-            {"noproc",
-                fun() ->
-                        Pid = whereis(crash),
-                        crash(noproc),
-                        {_, _, Msg} = pop(),
-                        Expected = lists:flatten(io_lib:format("[error] ~w gen_server crash terminated with reason: no such process or port in call to gen_event:call(foo, bar, baz)", [Pid])),
-                        ?assertEqual(Expected, lists:flatten(Msg))
-                end
-            },
-            {"badfun",
-                fun() ->
-                        Pid = whereis(crash),
-                        crash(badfun),
-                        {_, _, Msg} = pop(),
-                        Expected = lists:flatten(io_lib:format("[error] ~w gen_server crash terminated with reason: bad function booger in crash:handle_call/3", [Pid])),
-                        test_body(Expected, lists:flatten(Msg))
-                end
-            }
-
->>>>>>> 8cd7fb5f
         ]
     }.
 
@@ -799,7 +643,7 @@
                         Pid ! function_clause,
                         timer:sleep(500),
                         _ = gen_event:which_handlers(error_logger),
-                        {_, _, Msg, Metadata} = pop(),
+                        {_, _, Msg, _Metadata} = pop(),
                         Expected = lists:flatten(io_lib:format("CRASH REPORT Process ~p with 0 neighbours crashed with reason: no function clause matching special_process:foo(bar)",
                                 [Pid])),
                         test_body(Expected, lists:flatten(Msg))
@@ -812,7 +656,7 @@
                         Pid ! {case_clause, wtf},
                         timer:sleep(500),
                         _ = gen_event:which_handlers(error_logger),
-                        {_, _, Msg, Metadata} = pop(),
+                        {_, _, Msg, _Metadata} = pop(),
                         Expected = lists:flatten(io_lib:format("CRASH REPORT Process ~p with 0 neighbours crashed with reason: no case clause matching wtf in special_process:loop/0",
                                 [Pid])),
                         test_body(Expected, lists:flatten(Msg))
@@ -825,7 +669,7 @@
                         Pid ! exit,
                         timer:sleep(500),
                         _ = gen_event:which_handlers(error_logger),
-                        {_, _, Msg, Metadata} = pop(),
+                        {_, _, Msg, _Metadata} = pop(),
                         Expected = lists:flatten(io_lib:format("CRASH REPORT Process ~p with 0 neighbours exited with reason: byebye in special_process:loop/0",
                                 [Pid])),
                         test_body(Expected, lists:flatten(Msg))
@@ -838,7 +682,7 @@
                         Pid ! error,
                         timer:sleep(500),
                         _ = gen_event:which_handlers(error_logger),
-                        {_, _, Msg, Metadata} = pop(),
+                        {_, _, Msg, _Metadata} = pop(),
                         Expected = lists:flatten(io_lib:format("CRASH REPORT Process ~p with 0 neighbours crashed with reason: mybad in special_process:loop/0",
                                 [Pid])),
                         test_body(Expected, lists:flatten(Msg))
