%% Copyright (c) 2011-2012 Basho Technologies, Inc.  All Rights Reserved.
%%
%% This file is provided to you under the Apache License,
%% Version 2.0 (the "License"); you may not use this file
%% except in compliance with the License.  You may obtain
%% a copy of the License at
%%
%%   http://www.apache.org/licenses/LICENSE-2.0
%%
%% Unless required by applicable law or agreed to in writing,
%% software distributed under the License is distributed on an
%% "AS IS" BASIS, WITHOUT WARRANTIES OR CONDITIONS OF ANY
%% KIND, either express or implied.  See the License for the
%% specific language governing permissions and limitations
%% under the License.

%% @doc The lager logging framework.

-module(lager).

-include("lager.hrl").

%% API
-export([start/0,
        log/3, log/4,
        trace/2, trace/3, trace_file/2, trace_file/3, trace_console/1, trace_console/2,
        clear_all_traces/0, stop_trace/1, status/0,
        get_loglevel/1, set_loglevel/2, set_loglevel/3, get_loglevels/0,
        minimum_loglevel/1, posix_error/1,
        safe_format/3, safe_format_chop/3,dispatch_log/5, pr/2]).

-type log_level() :: debug | info | notice | warning | error | critical | alert | emergency.
-type log_level_number() :: 0..7.

-export_type([log_level/0, log_level_number/0]).

%% API

%% @doc Start the application. Mainly useful for using `-s lager' as a command
%% line switch to the VM to make lager start on boot.
start() -> start(lager).

start(App) ->
    start_ok(App, application:start(App, permanent)).

start_ok(_App, ok) -> ok;
start_ok(_App, {error, {already_started, _App}}) -> ok;
start_ok(App, {error, {not_started, Dep}}) ->
    ok = start(Dep),
    start(App);
start_ok(App, {error, Reason}) ->
    erlang:error({app_start_failed, App, Reason}).


-spec dispatch_log(log_level(), list(), string(), list() | none, pos_integer()) ->  ok | {error, lager_not_running}.
dispatch_log(Severity, Metadata, Format, Args, Size) when is_atom(Severity)->
    case whereis(lager_event) of
        undefined ->
            %% lager isn't running
            {error, lager_not_running};
        Pid ->
            {LevelThreshold,TraceFilters} = lager_config:get(loglevel,{?LOG_NONE,[]}),
            SeverityAsInt=lager_util:level_to_num(Severity),
            case (LevelThreshold band SeverityAsInt) /= 0 of
                true ->
                    Destinations = case TraceFilters of
                        [] ->
                            [];
                        _ ->
                            lager_util:check_traces(Metadata,SeverityAsInt,TraceFilters,[])
                    end,
                    Timestamp = lager_util:format_time(),
                    Msg = case Args of
                        A when is_list(A) ->
                            safe_format_chop(Format,Args,Size);
                        _ ->
                            Format
                    end,
                    gen_event:sync_notify(Pid, {log, lager_msg:new(Msg, Timestamp,
                                Severity, Metadata, Destinations)});
                _ ->
                    ok
            end
    end.

%% @doc Manually log a message into lager without using the parse transform.
-spec log(log_level(), pid() | atom() | [tuple(),...], list()) -> ok | {error, lager_not_running}.
log(Level, Pid, Message) when is_pid(Pid); is_atom(Pid) ->
    dispatch_log(Level, [{pid,Pid}], Message, [], ?DEFAULT_TRUNCATION);
log(Level, Metadata, Message) when is_list(Metadata) ->
    dispatch_log(Level, Metadata, Message, [], ?DEFAULT_TRUNCATION).

%% @doc Manually log a message into lager without using the parse transform.
-spec log(log_level(), pid() | atom() | [tuple(),...], string(), list()) -> ok | {error, lager_not_running}.
log(Level, Pid, Format, Args) when is_pid(Pid); is_atom(Pid) ->
    dispatch_log(Level, [{pid,Pid}], Format, Args, ?DEFAULT_TRUNCATION);
log(Level, Metadata, Format, Args) when is_list(Metadata) ->
    dispatch_log(Level, Metadata, Format, Args, ?DEFAULT_TRUNCATION).

trace_file(File, Filter) ->
    trace_file(File, Filter, debug).

trace_file(File, Filter, Level) ->
    Trace0 = {Filter, Level, {lager_file_backend, File}},
    case lager_util:validate_trace(Trace0) of
        {ok, Trace} ->
            Handlers = gen_event:which_handlers(lager_event),
            %% check if this file backend is already installed
            Res = case lists:member({lager_file_backend, File}, Handlers) of
                false ->
                    %% install the handler
                    supervisor:start_child(lager_handler_watcher_sup,
                        [lager_event, {lager_file_backend, File}, {File, Level}]);
                _ ->
                    {ok, exists}
            end,
            case Res of
              {ok, _} ->
                %% install the trace.
                {MinLevel, Traces} = lager_config:get(loglevel),
                case lists:member(Trace, Traces) of
                  false ->
<<<<<<< HEAD
                    lager_config:set(loglevel, {MinLevel, [Trace|Traces]});
=======
                    {_, {mask, TraceMask}, _} = Trace,
                    lager_mochiglobal:put(loglevel, {MinLevel bor TraceMask, [Trace|Traces]});
>>>>>>> c3fc3c4e
                  _ ->
                    ok
                end,
                {ok, Trace};
              {error, _} = E ->
                E
            end;
        Error ->
            Error
    end.

trace_console(Filter) ->
    trace_console(Filter, debug).

trace_console(Filter, Level) ->
    trace(lager_console_backend, Filter, Level).

trace(Backend, Filter) ->
    trace(Backend, Filter, debug).

trace(Backend, Filter, Level) ->
    Trace0 = {Filter, Level, Backend},
    case lager_util:validate_trace(Trace0) of
        {ok, Trace} ->
            {MinLevel, Traces} = lager_config:get(loglevel),
            case lists:member(Trace, Traces) of
                false ->
<<<<<<< HEAD
                    lager_config:set(loglevel, {MinLevel, [Trace|Traces]});
=======
                    {_, {mask, TraceMask}, _} = Trace,
                    lager_mochiglobal:put(loglevel, {MinLevel bor TraceMask, [Trace|Traces]});
>>>>>>> c3fc3c4e
                _ -> ok
            end,
            {ok, Trace};
        Error ->
            Error
    end.

stop_trace({_Filter, _Level, Target} = Trace) ->
<<<<<<< HEAD
    {MinLevel, Traces} = lager_config:get(loglevel),
    NewTraces =  lists:delete(Trace, Traces),
    lager_config:set(loglevel, {MinLevel, NewTraces}),
=======
    {_, Traces} = lager_mochiglobal:get(loglevel),
    NewTraces =  lists:delete(Trace, Traces),
    MinLevel = minimum_loglevel(get_loglevels() ++ get_trace_levels(NewTraces)),
    lager_mochiglobal:put(loglevel, {MinLevel, NewTraces}),
>>>>>>> c3fc3c4e
    case get_loglevel(Target) of
        none ->
            %% check no other traces point here
            case lists:keyfind(Target, 3, NewTraces) of
                false ->
                    gen_event:delete_handler(lager_event, Target, []);
                _ ->
                    ok
            end;
        _ ->
            ok
    end,
    ok.

clear_all_traces() ->
<<<<<<< HEAD
    {MinLevel, _Traces} = lager_config:get(loglevel),
    lager_config:set(loglevel, {MinLevel, []}),
=======
    MinLevel = minimum_loglevel(get_loglevels()),
    lager_mochiglobal:put(loglevel, {MinLevel, []}),
>>>>>>> c3fc3c4e
    lists:foreach(fun(Handler) ->
          case get_loglevel(Handler) of
            none ->
              gen_event:delete_handler(lager_event, Handler, []);
            _ ->
              ok
          end
      end, gen_event:which_handlers(lager_event)).

status() ->
    Handlers = gen_event:which_handlers(lager_event),
    Status = ["Lager status:\n",
        [begin
                    Level = get_loglevel(Handler),
                    case Handler of
                        {lager_file_backend, File} ->
                            io_lib:format("File ~s at level ~p\n", [File, Level]);
                        lager_console_backend ->
                            io_lib:format("Console at level ~p\n", [Level]);
                        _ ->
                            []
                    end
            end || Handler <- Handlers],
        "Active Traces:\n",
        [begin
                    io_lib:format("Tracing messages matching ~p at level ~p to ~p\n",
                        [Filter, lager_util:num_to_level(Level), Destination])
            end || {Filter, Level, Destination} <- element(2, lager_config:get(loglevel))]],
    io:put_chars(Status).

%% @doc Set the loglevel for a particular backend.
set_loglevel(Handler, Level) when is_atom(Level) ->
    Reply = gen_event:call(lager_event, Handler, {set_loglevel, Level}, infinity),
    %% recalculate min log level
<<<<<<< HEAD
    MinLog = minimum_loglevel(get_loglevels()),
    {_, Traces} = lager_config:get(loglevel),
    lager_config:set(loglevel, {MinLog, Traces}),
=======
    {_, Traces} = lager_mochiglobal:get(loglevel),
    MinLog = minimum_loglevel(get_loglevels() ++ get_trace_levels(Traces)),
    lager_mochiglobal:put(loglevel, {MinLog, Traces}),
>>>>>>> c3fc3c4e
    Reply.

%% @doc Set the loglevel for a particular backend that has multiple identifiers
%% (eg. the file backend).
set_loglevel(Handler, Ident, Level) when is_atom(Level) ->
    Reply = gen_event:call(lager_event, {Handler, Ident}, {set_loglevel, Level}, infinity),
    %% recalculate min log level
<<<<<<< HEAD
    MinLog = minimum_loglevel(get_loglevels()),
    {_, Traces} = lager_config:get(loglevel),
    lager_config:set(loglevel, {MinLog, Traces}),
=======
    {_, Traces} = lager_mochiglobal:get(loglevel),
    MinLog = minimum_loglevel(get_loglevels() ++ get_trace_levels(Traces)),
    lager_mochiglobal:put(loglevel, {MinLog, Traces}),
>>>>>>> c3fc3c4e
    Reply.

%% @doc Get the loglevel for a particular backend. In the case that the backend
%% has multiple identifiers, the lowest is returned
get_loglevel(Handler) ->
    case gen_event:call(lager_event, Handler, get_loglevel, infinity) of
        {mask, Mask} ->
            erlang:hd(lager_util:mask_to_levels(Mask));
        X when is_integer(X) ->
            lager_util:num_to_level(X);
        Y -> Y
    end.

%% @doc Try to convert an atom to a posix error, but fall back on printing the
%% term if its not a valid posix error code.
posix_error(Error) when is_atom(Error) ->
    case erl_posix_msg:message(Error) of
        "unknown POSIX error" -> atom_to_list(Error);
        Message -> Message
    end;
posix_error(Error) ->
    safe_format_chop("~p", [Error], ?DEFAULT_TRUNCATION).

%% @private
get_loglevels() ->
    [gen_event:call(lager_event, Handler, get_loglevel, infinity) ||
        Handler <- gen_event:which_handlers(lager_event)].

%% @private
minimum_loglevel(Levels) ->
    lists:foldl(fun({mask, Mask}, Acc) ->
                Mask bor Acc;
            (Level, Acc) when is_integer(Level) ->
                {mask, Mask} = lager_util:config_to_mask(lager_util:num_to_level(Level)),
                Mask bor Acc;
            (_, Acc) ->
                Acc
        end, 0, Levels).

get_trace_levels(Traces) ->
    lists:map(fun({_, Level, _}) -> Level end, Traces).

%% @doc Print the format string `Fmt' with `Args' safely with a size
%% limit of `Limit'. If the format string is invalid, or not enough
%% arguments are supplied 'FORMAT ERROR' is printed with the offending
%% arguments. The caller is NOT crashed.

safe_format(Fmt, Args, Limit) ->
    safe_format(Fmt, Args, Limit, []).

safe_format(Fmt, Args, Limit, Options) ->
    try lager_trunc_io:format(Fmt, Args, Limit, Options)
    catch
        _:_ -> lager_trunc_io:format("FORMAT ERROR: ~p ~p", [Fmt, Args], Limit)
    end.

%% @private
safe_format_chop(Fmt, Args, Limit) ->
    safe_format(Fmt, Args, Limit, [{chomp, true}]).

%% @doc Print a record lager found during parse transform
pr(Record, Module) when is_tuple(Record), is_atom(element(1, Record)) ->
    try Module:module_info(attributes) of
        Attrs ->
            case lists:keyfind(lager_records, 1, Attrs) of
                false ->
                    Record;
                {lager_records, Records} ->
                    RecordName = element(1, Record),
                    RecordSize = tuple_size(Record) - 1,
                    case lists:filter(fun({Name, Fields}) when Name == RecordName,
                                length(Fields) == RecordSize ->
                                    true;
                                (_) ->
                                    false
                            end, Records) of
                        [] ->
                            Record;
                        [{RecordName, RecordFields}|_] ->
                            {'$lager_record', RecordName,
                                lists:zip(RecordFields, tl(tuple_to_list(Record)))}
                    end
            end
    catch
        error:undef ->
            Record
    end;
pr(Record, _) ->
    Record.<|MERGE_RESOLUTION|>--- conflicted
+++ resolved
@@ -120,12 +120,8 @@
                 {MinLevel, Traces} = lager_config:get(loglevel),
                 case lists:member(Trace, Traces) of
                   false ->
-<<<<<<< HEAD
-                    lager_config:set(loglevel, {MinLevel, [Trace|Traces]});
-=======
                     {_, {mask, TraceMask}, _} = Trace,
-                    lager_mochiglobal:put(loglevel, {MinLevel bor TraceMask, [Trace|Traces]});
->>>>>>> c3fc3c4e
+                    lager_config:set(loglevel, {MinLevel bor TraceMask, [Trace|Traces]});
                   _ ->
                     ok
                 end,
@@ -153,12 +149,8 @@
             {MinLevel, Traces} = lager_config:get(loglevel),
             case lists:member(Trace, Traces) of
                 false ->
-<<<<<<< HEAD
-                    lager_config:set(loglevel, {MinLevel, [Trace|Traces]});
-=======
                     {_, {mask, TraceMask}, _} = Trace,
-                    lager_mochiglobal:put(loglevel, {MinLevel bor TraceMask, [Trace|Traces]});
->>>>>>> c3fc3c4e
+                    lager_config:set(loglevel, {MinLevel bor TraceMask, [Trace|Traces]});
                 _ -> ok
             end,
             {ok, Trace};
@@ -167,16 +159,10 @@
     end.
 
 stop_trace({_Filter, _Level, Target} = Trace) ->
-<<<<<<< HEAD
-    {MinLevel, Traces} = lager_config:get(loglevel),
-    NewTraces =  lists:delete(Trace, Traces),
-    lager_config:set(loglevel, {MinLevel, NewTraces}),
-=======
-    {_, Traces} = lager_mochiglobal:get(loglevel),
+    {_, Traces} = lager_config:get(loglevel),
     NewTraces =  lists:delete(Trace, Traces),
     MinLevel = minimum_loglevel(get_loglevels() ++ get_trace_levels(NewTraces)),
-    lager_mochiglobal:put(loglevel, {MinLevel, NewTraces}),
->>>>>>> c3fc3c4e
+    lager_config:set(loglevel, {MinLevel, NewTraces}),
     case get_loglevel(Target) of
         none ->
             %% check no other traces point here
@@ -192,13 +178,8 @@
     ok.
 
 clear_all_traces() ->
-<<<<<<< HEAD
-    {MinLevel, _Traces} = lager_config:get(loglevel),
+    MinLevel = minimum_loglevel(get_loglevels()),
     lager_config:set(loglevel, {MinLevel, []}),
-=======
-    MinLevel = minimum_loglevel(get_loglevels()),
-    lager_mochiglobal:put(loglevel, {MinLevel, []}),
->>>>>>> c3fc3c4e
     lists:foreach(fun(Handler) ->
           case get_loglevel(Handler) of
             none ->
@@ -233,15 +214,9 @@
 set_loglevel(Handler, Level) when is_atom(Level) ->
     Reply = gen_event:call(lager_event, Handler, {set_loglevel, Level}, infinity),
     %% recalculate min log level
-<<<<<<< HEAD
-    MinLog = minimum_loglevel(get_loglevels()),
     {_, Traces} = lager_config:get(loglevel),
+    MinLog = minimum_loglevel(get_loglevels() ++ get_trace_levels(Traces)),
     lager_config:set(loglevel, {MinLog, Traces}),
-=======
-    {_, Traces} = lager_mochiglobal:get(loglevel),
-    MinLog = minimum_loglevel(get_loglevels() ++ get_trace_levels(Traces)),
-    lager_mochiglobal:put(loglevel, {MinLog, Traces}),
->>>>>>> c3fc3c4e
     Reply.
 
 %% @doc Set the loglevel for a particular backend that has multiple identifiers
@@ -249,15 +224,9 @@
 set_loglevel(Handler, Ident, Level) when is_atom(Level) ->
     Reply = gen_event:call(lager_event, {Handler, Ident}, {set_loglevel, Level}, infinity),
     %% recalculate min log level
-<<<<<<< HEAD
-    MinLog = minimum_loglevel(get_loglevels()),
     {_, Traces} = lager_config:get(loglevel),
+    MinLog = minimum_loglevel(get_loglevels() ++ get_trace_levels(Traces)),
     lager_config:set(loglevel, {MinLog, Traces}),
-=======
-    {_, Traces} = lager_mochiglobal:get(loglevel),
-    MinLog = minimum_loglevel(get_loglevels() ++ get_trace_levels(Traces)),
-    lager_mochiglobal:put(loglevel, {MinLog, Traces}),
->>>>>>> c3fc3c4e
     Reply.
 
 %% @doc Get the loglevel for a particular backend. In the case that the backend
